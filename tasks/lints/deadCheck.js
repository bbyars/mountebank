'use strict';

const scan = require('./shared/scan'),
    fs = require('fs'),
    thisPackage = require('../../package.json'),
    dependencies = Object.keys(thisPackage.dependencies).concat(Object.keys(thisPackage.devDependencies)),
    usedCount = {},
    dependencyCheck = file => {
        const contents = fs.readFileSync(file, 'utf8');

        dependencies.forEach(dependency => {
            if (contents.indexOf("require('" + dependency) >= 0 ||
                contents.indexOf("loadNpmTasks('" + dependency + "')") >= 0) {
                usedCount[dependency] += 1;
            }
        });
    },
    exclusions = [
        'node_modules',
        'docs',
        '.git',
        '.DS_Store',
        '.idea',
        'images',
        'dist',
        'mountebank.iml',
        'mb.log',
        '*.pid',
        'package-lock.json',
        '*.csv'
    ],
    whitelist = [
        'coveralls',
        'eslint',
        'eslint-plugin-node',
        'eslint-plugin-mocha',
        'firebase-tools',
        'jsdoc',
        'mocha',
        'mocha-multi-reporters',
        'mountebank-formatters',
        'nc',
        'nyc',
        'snyk',
<<<<<<< HEAD
        'mbTest'
=======
        'npm'
>>>>>>> a7e1305d
    ],
    errors = [];

dependencies.forEach(dependency => { usedCount[dependency] = 0; });
whitelist.forEach(dependency => { usedCount[dependency] += 1; });

scan.forEachFileIn('.', dependencyCheck, { exclude: exclusions });

dependencies.forEach(dependency => {
    if (usedCount[dependency] === 0) {
        errors.push(dependency + ' is depended on in package.json but is never required');
    }
});

errors.forEach(err => console.error(err));
process.exit(errors.length); // eslint-disable-line no-process-exit<|MERGE_RESOLUTION|>--- conflicted
+++ resolved
@@ -42,11 +42,8 @@
         'nc',
         'nyc',
         'snyk',
-<<<<<<< HEAD
         'mbTest'
-=======
         'npm'
->>>>>>> a7e1305d
     ],
     errors = [];
 
