'use strict';

/**
 * Determines the response for a stub based on the user-provided response configuration
 * @module
 */

/**
 * Creates the resolver
 * @param {Object} proxy - The protocol-specific proxy implementation
 * @param {Function} postProcess - The protocol-specific post-processor to add default response values
 * @returns {Object}
 */
function create (proxy, postProcess) {
    var injectState = {};

    function inject (request, fn, logger, imposterState) {
        var Q = require('q'),
            helpers = require('../util/helpers'),
            deferred = Q.defer(),
            scope = helpers.clone(request),
            injected = '(' + fn + ')(scope, injectState, logger, deferred.resolve, imposterState);',
            exceptions = require('../util/errors');

        if (request.isDryRun === true) {
            Q.delay(1).then(function () {
                deferred.resolve({});
            });
        }
        else {
            try {
                var response = eval(injected);
                if (helpers.defined(response)) {
                    deferred.resolve(response);
                }
            }
            catch (error) {
                logger.error('injection X=> ' + error);
                logger.error('    full source: ' + JSON.stringify(injected));
                logger.error('    scope: ' + JSON.stringify(scope));
                logger.error('    injectState: ' + JSON.stringify(injectState));
                logger.error('    imposterState: ' + JSON.stringify(imposterState));
                deferred.reject(exceptions.InjectionError('invalid response injection', {
                    source: injected,
                    data: error.message
                }));
            }
        }
        return deferred.promise;
    }

<<<<<<< HEAD
    // Function is taken from xpath.js to handle xml namespaces
    function nodeValue (node) {
        if (node.nodeType === node.TEXT_NODE) {
            return node.nodeValue;
        }
        else if (node.nodeType === node.ATTRIBUTE_NODE) {
            return node.value;
        }
        else if (node.firstChild) {
         // Converting to a string allows exists to return true if the node exists,
         // even if there's no data
            return node.firstChild.data + '';
        }
        else {
            return node.data + '';
        }
    }

    function xpathValue (request, value, field, predicate, predicates) {
        var reqBody = (request.body).toString();
        predicate.deepEquals = {};
        if (reqBody !== '') {
            var xpath = require('xpath');
            var dom = require('xmldom').DOMParser;
            var doc = new dom().parseFromString(request.body);
            var savePath = value.xpath.selector;
            var ns = value.xpath.ns;
            if (typeof ns !== 'undefined') {
                var selectFn = xpath.useNamespaces(ns || {}),
                    result = selectFn(savePath, doc),
                    title = result.map(nodeValue);
            }
            else {
                title = xpath.select(savePath, doc);
            }
            if (title.length > 1) {
                for (var i = 0; i < title.length; i += 1) {
                    predicate.deepEquals.body = title[i].toString();
                    predicate.xpath = value.xpath;
                }
                predicate = multiplePathValues(predicate, field, title);
                for (var j = 1; j < title.length; j += 1) {
                    predicates.push(predicate[j - 1]);
                }
            }
            else {
                predicate.deepEquals.body = title.toString();
                predicate.xpath = value.xpath;
            }
        }
        return predicates;
    }

    function multiplePathValues (predicate, field, title) {
        var i, buildPredicate = [], storePredicate = [], finalPredicate = [];
        for (i = 0; i < title.length; i += 1) {
            buildPredicate.push(predicate);
        }

        buildPredicate.forEach(function (storeObject, j) {
            storeObject.deepEquals.body = title[j].toString();
            storePredicate.push(JSON.parse(JSON.stringify(storeObject)));
        });

        if (field === 'jsonpath') {
            storePredicate.forEach(function (jsonpathObject, t) {
                jsonpathObject.jsonpath.selector = (jsonpathObject.jsonpath.selector).replace('*', t);
                predicate.jsonpath = jsonpathObject.jsonpath;
                finalPredicate.push(JSON.parse(JSON.stringify(jsonpathObject)));
            });
            return finalPredicate;
        }
        else {
            storePredicate.forEach(function (xpathObject, t) {
                xpathObject.xpath.selector = xpathObject.xpath.selector + '[' + (t + 1) + ']';
                predicate.xpath = xpathObject.xpath;
                finalPredicate.push(JSON.parse(JSON.stringify(xpathObject)));
            });
            return finalPredicate;
        }
    }

    function jsonpathValue (request, value, field, predicate, predicates) {
        var reqBody = (request.body).toString();
        predicate.deepEquals = {};
        if (reqBody !== '') {
            var parseJson = require('parse-json');
            var jsonPath = require('jsonpath-plus');
            var jsonDoc = parseJson(reqBody);
            var savePath = value.jsonpath.selector;
            var title = jsonPath(savePath, jsonDoc);
            if (title.length > 1) {
                for (var i = 0; i < title.length; i += 1) {
                    predicate.deepEquals.body = title[i].toString();
                    predicate.jsonpath = value.jsonpath;
                }
                predicate = multiplePathValues(predicate, field, title);
                for (var j = 1; j < title.length; j += 1) {
                    predicates.push(predicate[j - 1]);
                }
            }
            else {
                predicate.deepEquals.body = title.toString();
                predicate.jsonpath = value.jsonpath;
            }
        }
        return predicates;
    }


    function buildEquals (request, matchers) {
=======
    function selectionValue (nodes) {
        var helpers = require('../util/helpers');
        if (!helpers.defined(nodes)) {
            return '';
        }
        else if (!Array.isArray(nodes)) {
            return nodes; // booleans and counts
        }
        else {
            return (nodes.length === 1) ? nodes[0] : nodes;
        }
    }

    function xpathValue (xpathConfig, possibleXML, logger) {
        var xpath = require('./xpath'),
            nodes = xpath.select(xpathConfig.selector, xpathConfig.ns, possibleXML, logger);
        return selectionValue(nodes);
    }

    function jsonpathValue (jsonpathConfig, possibleJSON, logger) {
        var jsonpath = require('./jsonpath'),
            nodes = jsonpath.select(jsonpathConfig.selector, possibleJSON, logger);
        return selectionValue(nodes);
    }

    function buildEquals (request, matchers, valueOf) {
>>>>>>> c16e854b
        var result = {};
        Object.keys(matchers).forEach(function (key) {
            if (typeof request[key] === 'object') {
                result[key] = buildEquals(request[key], matchers[key], valueOf);
            }
            else {
                result[key] = valueOf(request[key]);
            }
        });
        return result;
    }

    function predicatesFor (request, matchers, logger) {
        var predicates = [];

        matchers.forEach(function (matcher) {
            var basePredicate = {},
                valueOf = function (field) { return field; };

            // Add parameters
            Object.keys(matcher).forEach(function (key) {
                if (key !== 'matches') {
                    basePredicate[key] = matcher[key];
                }
                if (key === 'xpath') {
                    valueOf = function (field) { return xpathValue(matcher.xpath, field, logger); };
                }
                else if (key === 'jsonpath') {
                    valueOf = function (field) { return jsonpathValue(matcher.jsonpath, field, logger); };
                }
            });

            Object.keys(matcher.matches).forEach(function (fieldName) {
                var helpers = require('../util/helpers'),
                    matcherValue = matcher.matches[fieldName],
                    predicate = helpers.clone(basePredicate);

                if (matcherValue === true) {
                    predicate.deepEquals = {};
                    predicate.deepEquals[fieldName] = valueOf(request[fieldName]);
                }
                else if ((fieldName === 'body') && (value !== true)) {
                    var fnMap = {
                        xpath: xpathValue,
                        jsonpath: jsonpathValue
                    };
                    Object.keys(value).forEach(function (field) {
                        fnMap[field](request, value, field, predicate, predicates);
                    });
                }
                else {
                    predicate.equals = {};
                    predicate.equals[fieldName] = buildEquals(request[fieldName], matcherValue, valueOf);
                }

                predicates.push(predicate);
            });
        });

        return predicates;
    }

    function stubIndexFor (responseConfig, stubs) {
        for (var i = 0; i < stubs.length; i += 1) {
            var stub = stubs[i];
            if (stub.responses.indexOf(responseConfig) >= 0) {
                break;
            }
        }
        return i;
    }

    function indexOfStubToAddResponseTo (responseConfig, request, stubs, logger) {
        var predicates = predicatesFor(request, responseConfig.proxy.predicateGenerators || [], logger),
            stringify = require('json-stable-stringify');

        for (var index = stubIndexFor(responseConfig, stubs) + 1; index < stubs.length; index += 1) {
            if (stringify(predicates) === stringify(stubs[index].predicates)) {
                return index;
            }
        }
        return -1;
    }

    function canAddResponseToExistingStub (responseConfig, request, stubs, logger) {
        return indexOfStubToAddResponseTo(responseConfig, request, stubs, logger) >= 0;
    }

    function newIsResponse (response, addWaitBehavior, addDecorateBehavior) {
        var result = { is: response };
        var addBehaviors = {};

        if (addWaitBehavior && response._proxyResponseTime) { // eslint-disable-line no-underscore-dangle
            addBehaviors.wait = response._proxyResponseTime;  // eslint-disable-line no-underscore-dangle
        }
        if (addDecorateBehavior) {
            addBehaviors.decorate = addDecorateBehavior;
        }

        if (Object.keys(addBehaviors).length) {
            result._behaviors = addBehaviors;
        }
        return result;
    }

    function addNewResponse (responseConfig, request, response, stubs, logger) {
        var stubResponse = newIsResponse(response, responseConfig.proxy.addWaitBehavior, responseConfig.proxy.addDecorateBehavior),
            responseIndex = indexOfStubToAddResponseTo(responseConfig, request, stubs, logger);

        stubs[responseIndex].responses.push(stubResponse);
    }

    function addNewStub (responseConfig, request, response, stubs, logger) {
        var predicates = predicatesFor(request, responseConfig.proxy.predicateGenerators || [], logger),
            stubResponse = newIsResponse(response, responseConfig.proxy.addWaitBehavior, responseConfig.proxy.addDecorateBehavior),
            newStub = { predicates: predicates, responses: [stubResponse] },
            index = responseConfig.proxy.mode === 'proxyAlways' ? stubs.length : stubIndexFor(responseConfig, stubs);

        stubs.splice(index, 0, newStub);
    }

    function recordProxyResponse (responseConfig, request, response, stubs, logger) {
        if (['proxyOnce', 'proxyAlways'].indexOf(responseConfig.proxy.mode) < 0) {
            responseConfig.proxy.mode = 'proxyOnce';
        }

        if (responseConfig.proxy.mode === 'proxyAlways' && canAddResponseToExistingStub(responseConfig, request, stubs)) {
            addNewResponse(responseConfig, request, response, stubs, logger);
        }
        else {
            addNewStub(responseConfig, request, response, stubs, logger);
        }
    }

    function addInjectedHeadersTo (request, headersToInject) {
        Object.keys(headersToInject || {}).forEach(function (key) {
            request.headers[key] = headersToInject[key];
        });
    }

    function proxyAndRecord (responseConfig, request, logger, stubs) {
        var Q = require('q'),
            behaviors = require('./behaviors');

        addInjectedHeadersTo(request, responseConfig.proxy.injectHeaders);

        return proxy.to(responseConfig.proxy.to, request, responseConfig.proxy).then(function (response) {
            // Run behaviors here to persist decorated response
            return Q(behaviors.execute(request, response, responseConfig._behaviors, logger));
        }).then(function (response) {
            recordProxyResponse(responseConfig, request, response, stubs, logger);
            return Q(response);
        });
    }

    function processResponse (responseConfig, request, logger, stubs, imposterState) {
        var Q = require('q'),
            helpers = require('../util/helpers'),
            exceptions = require('../util/errors');

        if (responseConfig.is) {
            // Clone to prevent accidental state changes downstream
            return Q(helpers.clone(responseConfig.is));
        }
        else if (responseConfig.proxy) {
            return proxyAndRecord(responseConfig, request, logger, stubs);
        }
        else if (responseConfig.inject) {
            return inject(request, responseConfig.inject, logger, imposterState).then(Q);
        }
        else {
            return Q.reject(exceptions.ValidationError('unrecognized response type', { source: responseConfig }));
        }
    }

    function hasMultipleTypes (responseConfig) {
        return (responseConfig.is && responseConfig.proxy) ||
               (responseConfig.is && responseConfig.inject) ||
               (responseConfig.proxy && responseConfig.inject);
    }

    /**
     * Resolves a single response
     * @memberOf module:models/responseResolver#
     * @param {Object} responseConfig - The API-provided response configuration
     * @param {Object} request - The protocol-specific request object
     * @param {Object} logger - The logger
     * @param {Object} stubs - The stubs for the imposter
     * @param {Object} imposterState - The current state for the imposter
     * @returns {Object} - Promise resolving to the response
     */
    function resolve (responseConfig, request, logger, stubs, imposterState) {
        var Q = require('q'),
            exceptions = require('../util/errors'),
            helpers = require('../util/helpers'),
            behaviors = require('./behaviors');

        if (hasMultipleTypes(responseConfig)) {
            return Q.reject(exceptions.ValidationError('each response object must have only one response type',
                { source: responseConfig }));
        }

        return processResponse(responseConfig, helpers.clone(request), logger, stubs, imposterState).then(function (response) {
            // We may have already run the behaviors in the proxy call to persist the decorated response
            // in the new stub. If so, we need to ensure we don't re-run it
            if (responseConfig.proxy) {
                return Q(response);
            }
            else {
                return Q(behaviors.execute(request, response, responseConfig._behaviors, logger));
            }
        }).then(function (response) {
            return Q(postProcess(response, request));
        });
    }

    return {
        resolve: resolve
    };
}

module.exports = {
    create: create
};<|MERGE_RESOLUTION|>--- conflicted
+++ resolved
@@ -49,119 +49,6 @@
         return deferred.promise;
     }
 
-<<<<<<< HEAD
-    // Function is taken from xpath.js to handle xml namespaces
-    function nodeValue (node) {
-        if (node.nodeType === node.TEXT_NODE) {
-            return node.nodeValue;
-        }
-        else if (node.nodeType === node.ATTRIBUTE_NODE) {
-            return node.value;
-        }
-        else if (node.firstChild) {
-         // Converting to a string allows exists to return true if the node exists,
-         // even if there's no data
-            return node.firstChild.data + '';
-        }
-        else {
-            return node.data + '';
-        }
-    }
-
-    function xpathValue (request, value, field, predicate, predicates) {
-        var reqBody = (request.body).toString();
-        predicate.deepEquals = {};
-        if (reqBody !== '') {
-            var xpath = require('xpath');
-            var dom = require('xmldom').DOMParser;
-            var doc = new dom().parseFromString(request.body);
-            var savePath = value.xpath.selector;
-            var ns = value.xpath.ns;
-            if (typeof ns !== 'undefined') {
-                var selectFn = xpath.useNamespaces(ns || {}),
-                    result = selectFn(savePath, doc),
-                    title = result.map(nodeValue);
-            }
-            else {
-                title = xpath.select(savePath, doc);
-            }
-            if (title.length > 1) {
-                for (var i = 0; i < title.length; i += 1) {
-                    predicate.deepEquals.body = title[i].toString();
-                    predicate.xpath = value.xpath;
-                }
-                predicate = multiplePathValues(predicate, field, title);
-                for (var j = 1; j < title.length; j += 1) {
-                    predicates.push(predicate[j - 1]);
-                }
-            }
-            else {
-                predicate.deepEquals.body = title.toString();
-                predicate.xpath = value.xpath;
-            }
-        }
-        return predicates;
-    }
-
-    function multiplePathValues (predicate, field, title) {
-        var i, buildPredicate = [], storePredicate = [], finalPredicate = [];
-        for (i = 0; i < title.length; i += 1) {
-            buildPredicate.push(predicate);
-        }
-
-        buildPredicate.forEach(function (storeObject, j) {
-            storeObject.deepEquals.body = title[j].toString();
-            storePredicate.push(JSON.parse(JSON.stringify(storeObject)));
-        });
-
-        if (field === 'jsonpath') {
-            storePredicate.forEach(function (jsonpathObject, t) {
-                jsonpathObject.jsonpath.selector = (jsonpathObject.jsonpath.selector).replace('*', t);
-                predicate.jsonpath = jsonpathObject.jsonpath;
-                finalPredicate.push(JSON.parse(JSON.stringify(jsonpathObject)));
-            });
-            return finalPredicate;
-        }
-        else {
-            storePredicate.forEach(function (xpathObject, t) {
-                xpathObject.xpath.selector = xpathObject.xpath.selector + '[' + (t + 1) + ']';
-                predicate.xpath = xpathObject.xpath;
-                finalPredicate.push(JSON.parse(JSON.stringify(xpathObject)));
-            });
-            return finalPredicate;
-        }
-    }
-
-    function jsonpathValue (request, value, field, predicate, predicates) {
-        var reqBody = (request.body).toString();
-        predicate.deepEquals = {};
-        if (reqBody !== '') {
-            var parseJson = require('parse-json');
-            var jsonPath = require('jsonpath-plus');
-            var jsonDoc = parseJson(reqBody);
-            var savePath = value.jsonpath.selector;
-            var title = jsonPath(savePath, jsonDoc);
-            if (title.length > 1) {
-                for (var i = 0; i < title.length; i += 1) {
-                    predicate.deepEquals.body = title[i].toString();
-                    predicate.jsonpath = value.jsonpath;
-                }
-                predicate = multiplePathValues(predicate, field, title);
-                for (var j = 1; j < title.length; j += 1) {
-                    predicates.push(predicate[j - 1]);
-                }
-            }
-            else {
-                predicate.deepEquals.body = title.toString();
-                predicate.jsonpath = value.jsonpath;
-            }
-        }
-        return predicates;
-    }
-
-
-    function buildEquals (request, matchers) {
-=======
     function selectionValue (nodes) {
         var helpers = require('../util/helpers');
         if (!helpers.defined(nodes)) {
@@ -188,7 +75,6 @@
     }
 
     function buildEquals (request, matchers, valueOf) {
->>>>>>> c16e854b
         var result = {};
         Object.keys(matchers).forEach(function (key) {
             if (typeof request[key] === 'object') {
@@ -229,15 +115,6 @@
                 if (matcherValue === true) {
                     predicate.deepEquals = {};
                     predicate.deepEquals[fieldName] = valueOf(request[fieldName]);
-                }
-                else if ((fieldName === 'body') && (value !== true)) {
-                    var fnMap = {
-                        xpath: xpathValue,
-                        jsonpath: jsonpathValue
-                    };
-                    Object.keys(value).forEach(function (field) {
-                        fnMap[field](request, value, field, predicate, predicates);
-                    });
                 }
                 else {
                     predicate.equals = {};
